--- conflicted
+++ resolved
@@ -137,13 +137,9 @@
 # Cython debug symbols
 cython_debug/
 
-<<<<<<< HEAD
-# Our output files (specific to our system)
-LayerFiles/*
-
 .pdf
 .xml
-=======
+
 # SPECIFIC TO US; everything above is from an outside .gitignore 
 
 # Temporary output
@@ -152,4 +148,3 @@
 
 # Excel lock file
 ~$config.xlsx
->>>>>>> c4534730
