"""
Created on Wed Feb  3 14:37:32 2021

@author: harsh

Example for PySLM slicing, data manipulation, and visualizations
"""

# Standard Library Imports
import sys
import os
import glob
import time
import statistics as stats

# Third-Party Imports
import numpy as np
import matplotlib.pyplot as plt
from tqdm import tqdm
import sklearn.preprocessing as skp
import pandas as pd 

# Local Imports
#sys.path.insert(0, os.path.abspath("pyslm/pyslm"))  # nopep8
import pyslm
import pyslm.visualise
import pyslm.analysis
import pyslm.geometry
from pyslm.hatching import hatching
from pyslm.geometry import HatchGeometry
from src.standardization.shortening import split_long_vectors
from src.standardization.lengthening import lengthen_short_vectors
from src.island.island import BasicIslandHatcherRandomOrder
from src.scanpath_switching.scanpath_switching import excel_to_array, array_to_instances
from pyslm.hatching.multiple import hatch_multiple

#%%
'''
STEP 1: Initialize part, build, and program parameters
'''

# TODO: Split all this input/output into a separate Python file 

# Import Excel Parameters
def eval_bool(str):
    return True if str == "Yes" else False

# "Parameters" for the file 
values = pd.ExcelFile(r'config.xlsx').parse(0)["Value"]
config_vprofiles = pd.ExcelFile(r'build_config.xls').parse(3,header=7)['Velocity Profile for build segments\nVP for jumps is selected in Region profile'][3:]
#config_speeds = pd.ExcelFile(r'build_config.xls').parse(2, header=5)['Velocity\n(mm/s)']
config_segstyles = pd.ExcelFile(r'build_config.xls').parse(3, header=7)['SegmentStyle ID\nMay be integer or text'][3:]
config_powers = pd.ExcelFile(r'build_config.xls').parse(3, header=7)['Lead laser power (Watts)'][3:]
segstyles = pd.DataFrame({'SegStyles':np.array(config_segstyles),
                          'Powers':np.array(config_powers),
                          'VelocityProfiles':np.array(config_vprofiles)})

PART_NAME = values[2]
CHANGE_PARAMS = eval_bool(values[3]) 
CHANGE_POWER = eval_bool(values[4]) 
CHANGE_SPEED = eval_bool(values[5])

GENERATE_OUTPUT = eval_bool(values[8]) 
OUTPUT_PNG = eval_bool(values[9])
OUTPUT_SVG = eval_bool(values[10])
PLOT_CONTOURS = eval_bool(values[11])
PLOT_HATCHES = eval_bool(values[12])
PLOT_CENTROIDS = eval_bool(values[13])
PLOT_JUMPS = eval_bool(values[14])
PLOT_TIME = eval_bool(values[15]) 
 
PLOT_CHANGE_PARAMS = eval_bool(values[16]) 
PLOT_POWER = eval_bool(values[17]) 
PLOT_SPEED = eval_bool(values[18]) 

USE_SCANPATH_SWITCHING = True

debug_file = open("debug.txt", "w")

# Run Configuration 
debug_file.writelines("General\n")
debug_file.write("--------------------\n")
debug_file.write("PART_NAME: {}\n".format(PART_NAME))
debug_file.write("\n")

# Parameter Changing
debug_file.write("Parameter Changing\n")
debug_file.write("--------------------\n")
debug_file.write("CHANGE_PARAMS: {}\n".format(CHANGE_PARAMS))
debug_file.write("CHANGE_POWER: {}\n".format(CHANGE_POWER))
debug_file.write("CHANGE_SPEED: {}\n".format(CHANGE_SPEED))
debug_file.write("\n")

# Plotting
debug_file.write("Plotting\n")
debug_file.write("--------------------\n")
debug_file.write("GENERATE_OUTPUT: {}\n".format(GENERATE_OUTPUT))
debug_file.write("OUTPUT_PNG: {}\n".format(OUTPUT_PNG))
debug_file.write("OUTPUT_SVG: {}\n".format(OUTPUT_SVG))
debug_file.write("PLOT_CONTOURS: {}\n".format(PLOT_CONTOURS))
debug_file.write("PLOT_HATCHES: {}\n".format(PLOT_HATCHES))
debug_file.write("PLOT_CENTROIDS: {}\n".format(PLOT_CENTROIDS))
debug_file.write("PLOT_JUMPS: {}\n".format(PLOT_JUMPS)) 
debug_file.write("PLOT_TIME: {}\n".format(PLOT_TIME)) 
debug_file.write("PLOT_CHANGE_PARAMS: {}\n".format(PLOT_CHANGE_PARAMS)) 
debug_file.write("PLOT_POWER: {}\n".format(PLOT_POWER)) 
debug_file.write("PLOT_SPEED: {}\n".format(PLOT_SPEED)) 
debug_file.write("\n")

if USE_SCANPATH_SWITCHING:

    # Function takes in a pd.ExcelFile() instance (and debug file) and returns an array of arrays, each inside array with the following structure:
    # [0]: ID of the given Area (Equation: "<Row of Excel Sheet> - 2")
    # [1]: 6-Long Array of min-x, min-y, min-z, max-x, max-y, max-z 
    # [2]: scanpath identifier (`default`, `island`, etc.)
    # [3]: General Parameters (True/False)
    scanpath_info = excel_to_array(pd.ExcelFile(r'config.xlsx'), debug_file)
    debug_file.write("scanpath_info: \n{}".format(scanpath_info))

    # Function takes in the array from the previous call and returns an array of [hatcher instance, area]
    #   corresponding to the parameters and scan path type given in the array.
    scanpath_area_pairs = array_to_instances(scanpath_info, debug_file)
    debug_file.write("scanpath_area_pairs: \n{}".format(scanpath_area_pairs))

# Initialize Part
Part = pyslm.Part(PART_NAME)
Part.setGeometry('geometry/' + PART_NAME)
Part.origin = [0.0, 0.0, 0.0]
Part.rotation = np.array([0, 0, 90])
Part.dropToPlatform()

<<<<<<< HEAD
# Create a BasicIslandHatcher object for performing any hatching operations (
myHatcher = BasicIslandHatcherRandomOrder()
=======
# Create a BasicIslandHatcher object for performing any hatching operations
myHatcher = hatching.Hatcher()
>>>>>>> d11958e7
myHatcher.islandWidth = 3.0
myHatcher.islandOffset = 0
myHatcher.islandOverlap = 0

# Set the base hatching parameters which are generated within Hatcher
myHatcher.hatchAngle = values[22]  # [°] The angle used for the islands
# [mm] Offset between internal and external boundary
myHatcher.volumeOffsetHatch = values[23]
# [mm] Additional offset to account for laser spot size
myHatcher.spotCompensation = values[24]
myHatcher.numInnerContours = values[25]
myHatcher.numOuterContours = values[26]

if values[27]=='Alternate':
    myHatcher.hatchSortMethod = hatching.AlternateSort()
elif values[27]=='Linear':
    myHatcher.hatchSortMethod = hatching.LinearSort()
elif values[27]=='Greedy':
    myHatcher.hatchSortMethod = hatching.GreedySort()

MIN_POWER_LVL = min(config_powers.keys())
MAX_POWER_LVL = max(config_powers.keys())

# Instantiate model and set model parameters
model = pyslm.geometry.Model()
model.mid = 1

# Set the initial values for possible build style parameters
for style_id, seg_style in segstyles.iterrows():    
    bstyle = pyslm.geometry.BuildStyle()
    bstyle.bid = style_id
    bstyle.name = seg_style['SegStyles']
    bstyle.laserSpeed = 200     
    bstyle.laserPower = seg_style['Powers']  # [W]#
    bstyle.pointDistance = 60  # (60 microns)
    bstyle.pointExposureTime = 30  # (30 micro seconds)
        
    model.buildStyles.append(bstyle)

resolution = 0.2

# Set the layer thickness
LAYER_THICKNESS = 1  # [mm]

<<<<<<< HEAD
#%%
'''
STEP 2: Slice part, generate scan paths, control parameters while slicing the part 
'''

# Keep track of parameters
=======
# Keep track of parametersd
>>>>>>> d11958e7
layers = []
layer_times = []
layer_powers = []
layer_speeds = []
layer_segstyles = []

# Perform the hatching operations
layer_segstyle = 11
layer_power = model.buildStyles[layer_segstyle].laserPower
layer_speed = model.buildStyles[layer_segstyle].laserSpeed
for z in tqdm(np.arange(0, Part.boundingBox[5],
                        LAYER_THICKNESS), desc="Processing Layers"):

    geom_slice = Part.getVectorSlice(z)  # Slice layer

    if USE_SCANPATH_SWITCHING:
        hatchers, areas = [], []
        for pair in scanpath_area_pairs:
            hatchers.append(pair[0])
            areas.append(pair[1])
        layer = hatch_multiple(hatchers[1:], areas[1:], hatchers[0], geom_slice, z)
    else:
        layer = myHatcher.hatch(geom_slice)  # Hatch layer

    # Vector Splitting; to use, switch to Hatcher()
    '''
    CUTOFF = 2  # mm
    for geometry in layer.geometry:
        if isinstance(geometry, HatchGeometry):
            coords = split_long_vectors(geometry.coords, CUTOFF)
            geometry.coords = coord
    '''

    '''
    # Vector Lengthening; to use, switch to Hatcher()
    CUTOFF = 2 # mm
    for geometry in layer.geometry:
        if isinstance(geometry, HatchGeometry):
            coords = lengthen_short_vectors(geometry.coords, CUTOFF)
            geometry.coords = coords
    '''

    # The layer height is set in integer increment of microns to ensure no rounding error during manufacturing
    layer.z = int(z*1000)
    for geometry in layer.geometry:
        geometry.mid = 1
        geometry.bid = 1

    # Get parameters for each layer and collect
    layer_times.append(pyslm.analysis.getLayerTime(layer, [model]))
    layer_powers.append(layer_power)
    layer_speeds.append(layer_speed)
    layer_segstyles.append(model.buildStyles[layer_segstyle].name)
    
    '''
    Scale parameters by how much time it's taking to scan layers.
    Attempts to address "pyramid problem" where as you move up building a part 
    shaped like a pyramid, layers take less time, and there's less time for 
    things to cool off, which leads to problems with the part.
    '''
    ACTIVATION_DIFF = .5
    if CHANGE_PARAMS and len(layer_times) > 1:
        dt = np.diff(layer_times)
        if CHANGE_POWER:
        # As time goes down, so should power
            if dt[len(dt)-1] > ACTIVATION_DIFF and layer_segstyle < MAX_POWER_LVL:
                layer_segstyle += 1
            elif dt[len(dt)-1] < -ACTIVATION_DIFF and layer_segstyle > MIN_POWER_LVL:
                layer_segstyle -= 1
            layer_power = model.buildStyles[layer_segstyle].laserPower
        if CHANGE_SPEED:
        # As time goes down, so should speed
            layer_speed = model.buildStyles[layer_segstyle].laserSpeed

  
    layers.append(layer)

    # Change hatch angle every layer
    myHatcher.hatchAngle += 66.7
    myHatcher.hatchAngle %= 360

#%%
'''
STEP 3: Visualization Outputs       
'''

if GENERATE_OUTPUT:

    # Create/wipe folder
    if not os.path.exists("LayerFiles"):
        os.makedirs("LayerFiles")
    else:
        for f in glob.glob("LayerFiles/*"):
            os.remove(f)

    # Generate new output
    for i in tqdm(range(len(layers)), desc="Generating Layer Plots"):
        fig, ax = plt.subplots()
        pyslm.visualise.plot(
            layers[i], plot3D=False, plotOrderLine=PLOT_CENTROIDS, plotHatches=PLOT_HATCHES, plotContours=PLOT_CONTOURS, plotJumps=PLOT_JUMPS, handle=(fig, ax))

        if OUTPUT_PNG:
            fig.savefig("LayerFiles/Layer{}.png".format(i), bbox_inches='tight')
        if OUTPUT_SVG:
            fig.savefig("LayerFiles/Layer{}.svg".format(i), bbox_inches='tight')

        plt.cla()
        plt.close(fig)
    
    if PLOT_TIME:
        plt.figure()
        plt.title("Time by Layer")
        plt.xlabel("Layer number")
        plt.ylabel("Time (s)")
        plt.plot(layer_times)
        plt.show()
    
    if PLOT_CHANGE_PARAMS:
        # Diagnostic plots for parameter scaling    
        plt.figure()
        plt.title("Normalized Process Parameters by Layer")
        plt.xlabel("Layer number")
        plt.ylabel("Normalized process parameters")
        plt.plot(skp.scale(layer_times))
        plt.plot(skp.scale(layer_powers))
        plt.plot(skp.scale(layer_speeds))
        plt.legend(['Time','Power','Speed'], loc='upper right')
        plt.show()
    
        if PLOT_POWER:
            plt.figure()
            plt.title("Power by Layer")
            plt.xlabel("Layer number")
            plt.ylabel("Power (W)")
            plt.plot(layer_powers)
            plt.show()        
        
        if PLOT_SPEED:
            plt.figure()
            plt.title("Speed by Layer")
            plt.xlabel("Layer number")
            plt.ylabel("Speed (mm/s)")
            plt.plot(layer_speeds)
            plt.show()

'''
If we want to change to a subplot-based system, here's most of the code for it:
NUM_ROWS, NUM_COLS = 200, 2
fig, axarr = plt.subplots(NUM_ROWS, NUM_COLS)
pyslm.visualise.plot(layers[i], plot3D=False, plotOrderLine=True,
                                 plotHatches=True, plotContours=True, handle=(fig, axarr[i // NUM_COLS, i % NUM_COLS]))
'''<|MERGE_RESOLUTION|>--- conflicted
+++ resolved
@@ -129,13 +129,8 @@
 Part.rotation = np.array([0, 0, 90])
 Part.dropToPlatform()
 
-<<<<<<< HEAD
-# Create a BasicIslandHatcher object for performing any hatching operations (
-myHatcher = BasicIslandHatcherRandomOrder()
-=======
 # Create a BasicIslandHatcher object for performing any hatching operations
 myHatcher = hatching.Hatcher()
->>>>>>> d11958e7
 myHatcher.islandWidth = 3.0
 myHatcher.islandOffset = 0
 myHatcher.islandOverlap = 0
@@ -180,16 +175,12 @@
 # Set the layer thickness
 LAYER_THICKNESS = 1  # [mm]
 
-<<<<<<< HEAD
 #%%
 '''
 STEP 2: Slice part, generate scan paths, control parameters while slicing the part 
 '''
 
 # Keep track of parameters
-=======
-# Keep track of parametersd
->>>>>>> d11958e7
 layers = []
 layer_times = []
 layer_powers = []
